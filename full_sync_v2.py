--- conflicted
+++ resolved
@@ -386,11 +386,8 @@
     parser.add_argument('--skip', type=int, default=0, help='跳过前N只')
     parser.add_argument('--sync-url', type=str, default='http://localhost:7777/api', 
                         help='同步服务URL（默认: http://localhost:7777/api）')
-<<<<<<< HEAD
-=======
     parser.add_argument('--etf', action='store_true', 
                         help='同步ETF价格而非股票')
->>>>>>> 7b1e90c1
     
     args = parser.parse_args()
     
